import numpy as np
import tensorflow as tf
import time
import logging
import os

logger = logging.getLogger(__name__)

from deepchem.data import NumpyDataset
from deepchem.models.losses import Loss
from deepchem.models.models import Model
from deepchem.models.tensorgraph.optimizers import Adam
from deepchem.trans import undo_transforms
from deepchem.utils.evaluate import GeneratorEvaluator


class KerasModel(Model):
  """This is a DeepChem model implemented by a Keras model.

  This class provides several advantages over using the Keras model's fitting
  and prediction methods directly.

  1. It provides better integration with the rest of DeepChem, such as direct
     support for Datasets and Transformers.

  2. It defines the loss in a more flexible way.  In particular, Keras does not
     support multidimensional weight matrices, which makes it impossible to
     implement most multitask models with Keras.

  3. It provides various additional features not found in the Keras Model class,
     such as uncertainty prediction and saliency mapping.

  The loss function for a model can be defined in two different ways.  For
  models that have only a single output and use a standard loss function, you
  can simply provide a dc.models.losses.Loss object.  This defines the loss for
  each sample or sample/task pair.  The result is automatically multiplied by
  the weights and averaged over the batch.  Any additional losses computed by
  model layers, such as weight decay penalties, are also added.

  For more complicated cases, you can instead provide a function that directly
  computes the total loss.  It must be of the form f(outputs, labels, weights),
  taking the list of outputs from the model, the expected values, and any weight
  matrices.  It should return a scalar equal to the value of the loss function
  for the batch.  No additional processing is done to the result; it is up to
  you to do any weighting, averaging, adding of penalty terms, etc.

  You can optionally provide an output_types argument, which describes how to
  interpret the model's outputs.  This should be a list of strings, one for each
  output.  Each entry must have one of the following values:

  - 'prediction': This is a normal output, and will be returned by predict().
    If output types are not specified, all outputs are assumed to be of this
    type.

  - 'loss': This output will be used in place of the normal outputs for
    computing the loss function.  For example, models that output probability
    distributions usually do it by computing unbounded numbers (the logits),
    then passing them through a softmax function to turn them into
    probabilities.  When computing the cross entropy, it is more numerically
    stable to use the logits directly rather than the probabilities.  You can
    do this by having the model produce both probabilities and logits as
    outputs, then specifying output_types=['prediction', 'loss'].  When
    predict() is called, only the first output (the probabilities) will be
    returned.  But during training, it is the second output (the logits) that
    will be passed to the loss function.

  - 'variance': This output is used for estimating the uncertainty in another
    output.  To create a model that can estimate uncertainty, there must be the
    same number of 'prediction' and 'variance' outputs.  Each variance output
    must have the same shape as the corresponding prediction output, and each
    element is an estimate of the variance in the corresponding prediction.
    Also be aware that if a model supports uncertainty, it MUST use dropout on
    every layer, and dropout most be enabled during uncertainty prediction.
    Otherwise, the uncertainties it computes will be inaccurate.
  """

  def __init__(self,
               model,
               loss,
               output_types=None,
               batch_size=100,
               model_dir=None,
               learning_rate=0.001,
               optimizer=None,
               tensorboard=False,
               tensorboard_log_frequency=100,
               **kwargs):
    """Create a new KerasModel.

    Parameters
    ----------
    model: tf.keras.Model
      the Keras model implementing the calculation
    loss: dc.models.losses.Loss or function
      a Loss or function defining how to compute the training loss for each
      batch, as described above
    output_types: list of strings
      the type of each output from the model, as described above
    batch_size: int
      default batch size for training and evaluating
    model_dir: str
      the directory on disk where the model will be stored.  If this is None,
      a temporary directory is created.
    learning_rate: float or LearningRateSchedule
      the learning rate to use for fitting.  If optimizer is specified, this is
      ignored.
    optimizer: Optimizer
      the optimizer to use for fitting.  If this is specified, learning_rate is
      ignored.
    tensorboard: bool
      whether to log progress to TensorBoard during training
    tensorboard_log_frequency: int
      the frequency at which to log data to TensorBoard, measured in batches
    """
    super(KerasModel, self).__init__(
        model_instance=model, model_dir=model_dir, **kwargs)
    self.model = model
    if isinstance(loss, Loss):
      self._loss_fn = _StandardLoss(model, loss)
    else:
      self._loss_fn = loss
    self.batch_size = batch_size
    if optimizer is None:
      self.optimizer = Adam(learning_rate=learning_rate)
    else:
      self.optimizer = optimizer
    self.tensorboard = tensorboard
    self.tensorboard_log_frequency = tensorboard_log_frequency
    self._tensorboard_step = 0
    if tensorboard and tf.executing_eagerly():
      raise ValueError(
          "Logging to TensorBoard is not currently supported in eager mode")
    if output_types is None:
      self._prediction_outputs = None
      self._loss_outputs = None
      self._variance_outputs = None
    else:
      self._prediction_outputs = []
      self._loss_outputs = []
      self._variance_outputs = []
      for i, type in enumerate(output_types):
        if type == 'prediction':
          self._prediction_outputs.append(i)
        elif type == 'loss':
          self._loss_outputs.append(i)
        elif type == 'variance':
          self._variance_outputs.append(i)
        else:
          raise ValueError('Unknown output type "%s"' % type)
      if len(self._loss_outputs) == 0:
        self._loss_outputs = self._prediction_outputs
    self._built = False
    self._inputs_built = False
    self._training_ops_built = False
    self._initialized_vars = set()
    self._output_functions = {}

  def _ensure_built(self):
    """The first time this is called, create internal data structures."""
    if self._built:
      return
    self._built = True
    if not tf.executing_eagerly():
      self.session = tf.Session()
    self._global_step = tf.Variable(0, trainable=False)
    self._tf_optimizer = self.optimizer._create_optimizer(self._global_step)
    self._checkpoint = tf.train.Checkpoint(
        optimizer=self._tf_optimizer, model=self.model)
    self._init_new_vars()

  def _create_inputs(self, example_inputs):
    """The first time this is called, create tensors representing the inputs and outputs."""
    if self._inputs_built:
      return
    self._ensure_built()
    self._inputs_built = True
    if len(self.model.inputs) > 0:
      self._input_shapes = [t.shape for t in self.model.inputs]
      self._input_dtypes = [t.dtype.as_numpy_dtype for t in self.model.inputs]
    else:
      self._input_shapes = [(None,) + i.shape[1:] for i in example_inputs]
      self._input_dtypes = [
          np.float32 if x.dtype == np.float64 else x.dtype
          for x in example_inputs
      ]
    if tf.executing_eagerly():
      return
    if len(self.model.inputs) > 0:
      self._input_placeholders = self.model.inputs
    else:
      # The model doesn't specify inputs, so guess the input shapes based on the
      # example batch.
      self._input_placeholders = [
          tf.placeholder(dtype=tf.as_dtype(t), shape=s)
          for s, t in zip(self._input_shapes, self._input_dtypes)
      ]
      if len(self._input_shapes) == 1:
        self.model.build(self._input_shapes[0])
      else:
        self.model.build(self._input_shapes)
    if len(self._input_placeholders) == 1:
      self._output_tensors = self.model(
          self._input_placeholders[0], training=False)
    else:
      self._output_tensors = self.model(
          self._input_placeholders, training=False)
    if isinstance(self._output_tensors, tf.Tensor):
      self._output_tensors = [self._output_tensors]
    if self._prediction_outputs is None:
      self._prediction_outputs = list(range(len(self._output_tensors)))
      self._loss_outputs = list(range(len(self._output_tensors)))
    self._init_new_vars()

  def _create_training_ops(self, example_batch):
    """The first time this is called, create tensors used in optimization."""
    if self._training_ops_built:
      return
    self._create_inputs(example_batch[0])
    self._training_ops_built = True
    self._label_dtypes = [
        np.float32 if x.dtype == np.float64 else x.dtype
        for x in example_batch[1]
    ]
    self._weights_dtypes = [
        np.float32 if x.dtype == np.float64 else x.dtype
        for x in example_batch[2]
    ]
    if tf.executing_eagerly():
      return
    self._label_placeholders = [
        tf.placeholder(dtype=tf.as_dtype(t), shape=(None,) + x.shape[1:])
        for x, t in zip(example_batch[1], self._label_dtypes)
    ]
    self._weights_placeholders = [
        tf.placeholder(dtype=tf.as_dtype(t), shape=(None,) + x.shape[1:])
        for x, t in zip(example_batch[2], self._weights_dtypes)
    ]
    self._loss_tensor = self._loss_fn(
        [self._output_tensors[i] for i in self._loss_outputs],
        self._label_placeholders, self._weights_placeholders)
    try:
      self._train_op = self._tf_optimizer.minimize(
          self._loss_tensor, global_step=self._global_step)
    except ValueError:
      # The loss doesn't depend on any variables.
      self._train_op = 0
    self._custom_train_op = {}
    if self.tensorboard:
      self._summary_ops = tf.summary.scalar('loss', self._loss_tensor)
      self._summary_writer = tf.summary.FileWriter(self.model_dir)
    self._init_new_vars()

  def _init_new_vars(self):
    """Initialize any new variables created since the last call to this method."""
    if not tf.executing_eagerly():
      vars = set(tf.global_variables())
      new_vars = vars.difference(self._initialized_vars)
      self.session.run(tf.variables_initializer(new_vars))
      self._initialized_vars = vars

  def fit(self,
          dataset,
          nb_epoch=10,
          max_checkpoints_to_keep=5,
          checkpoint_interval=1000,
          deterministic=False,
          restore=False,
          variables=None,
          loss=None):
    """Train this model on a dataset.

    Parameters
    ----------
    dataset: Dataset
      the Dataset to train on
    nb_epoch: int
      the number of epochs to train for
    max_checkpoints_to_keep: int
      the maximum number of checkpoints to keep.  Older checkpoints are discarded.
    checkpoint_interval: int
      the frequency at which to write checkpoints, measured in training steps.
      Set this to 0 to disable automatic checkpointing.
    deterministic: bool
      if True, the samples are processed in order.  If False, a different random
      order is used for each epoch.
    restore: bool
      if True, restore the model from the most recent checkpoint and continue training
      from there.  If False, retrain the model from scratch.
    variables: list of tf.Variable
      the variables to train.  If None (the default), all trainable variables in
      the model are used.
    loss: function
      a function of the form f(outputs, labels, weights) that computes the loss
      for each batch.  If None (the default), the model's standard loss function
      is used.
   """
    return self.fit_generator(
        self.default_generator(
            dataset, epochs=nb_epoch, deterministic=deterministic),
        max_checkpoints_to_keep, checkpoint_interval, restore, variables, loss)

  def fit_generator(self,
                    generator,
                    max_checkpoints_to_keep=5,
                    checkpoint_interval=1000,
                    restore=False,
                    variables=None,
                    loss=None):
    """Train this model on data from a generator.

    Parameters
    ----------
    generator: generator
      this should generate batches, each represented as a tuple of the form
      (inputs, labels, weights).
    max_checkpoints_to_keep: int
      the maximum number of checkpoints to keep.  Older checkpoints are discarded.
    checkpoint_interval: int
      the frequency at which to write checkpoints, measured in training steps.
      Set this to 0 to disable automatic checkpointing.
    restore: bool
      if True, restore the model from the most recent checkpoint and continue training
      from there.  If False, retrain the model from scratch.
    variables: list of tf.Variable
      the variables to train.  If None (the default), all trainable variables in
      the model are used.
    loss: function
      a function of the form f(outputs, labels, weights) that computes the loss
      for each batch.  If None (the default), the model's standard loss function
      is used.

    Returns
    -------
    the average loss over the most recent checkpoint interval
    """
    self._ensure_built()
    if checkpoint_interval > 0:
      manager = tf.train.CheckpointManager(self._checkpoint, self.model_dir,
                                           max_checkpoints_to_keep)
    avg_loss = 0.0
    averaged_batches = 0
    train_op = None
    time1 = time.time()

    # Main training loop.

    for batch in generator:
      self._create_training_ops(batch)
      if restore:
        self.restore()
        restore = False
      inputs, labels, weights = self._prepare_batch(batch)
      self._tensorboard_step += 1
      should_log = (
          self._tensorboard_step % self.tensorboard_log_frequency == 0)
      if tf.executing_eagerly():

        # In eager mode we execute the loss function, accumulating the gradients.

        if loss is None:
          loss = self._loss_fn
        with tf.GradientTape() as tape:
          if len(inputs) == 1:
            inputs = inputs[0]
          outputs = self.model(inputs)
          if isinstance(outputs, tf.Tensor):
            outputs = [outputs]
          if self._loss_outputs is not None:
            outputs = [outputs[i] for i in self._loss_outputs]
          batch_loss = loss(outputs, labels, weights)
        avg_loss += batch_loss
        if variables is None:
          vars = self.model.trainable_variables
        else:
          vars = variables
        grads = tape.gradient(batch_loss, vars)
        self._tf_optimizer.apply_gradients(zip(grads, vars))
        tf.assign_add(self._global_step, 1)
        current_step = self._global_step.numpy()
      else:

        # In graph mode we execute the training op.

        if train_op is None:
          if loss is None and variables is None:
            train_op = self._train_op
          else:
            if variables is None:
              op_key = (None, loss)
            else:
              op_key = tuple(variables) + (loss,)
            if op_key not in self._custom_train_op:
              if loss is None:
                loss_tensor = self._loss_tensor
              else:
                loss_tensor = loss(
                    [self._output_tensors[i] for i in self._loss_outputs],
                    self._label_placeholders, self._weights_placeholders)
              if variables is None:
                vars = self.model.trainable_variables
              else:
                vars = variables
              self._custom_train_op[op_key] = self._tf_optimizer.minimize(
                  loss_tensor, global_step=self._global_step, var_list=vars)
            train_op = self._custom_train_op[op_key]
        fetches = [train_op, self._loss_tensor, self._global_step]
        if self.tensorboard and should_log:
          fetches.append(self._summary_ops)
        feed_dict = dict(zip(self._input_placeholders, inputs))
        feed_dict.update(dict(zip(self._label_placeholders, labels)))
        feed_dict.update(dict(zip(self._weights_placeholders, weights)))
        fetched_values = self.session.run(fetches, feed_dict=feed_dict)
        avg_loss += fetched_values[1]
        current_step = fetched_values[2]

        if self.tensorboard and should_log:
          self._summary_writer.reopen()
          self._summary_writer.add_summary(
              fetched_values[3], global_step=current_step)
          self._summary_writer.close()

      # Report progress and write checkpoints.
      averaged_batches += 1
      if should_log:
        avg_loss = float(avg_loss) / averaged_batches
        logger.info(
            'Ending global_step %d: Average loss %g' % (current_step, avg_loss))
        avg_loss = 0.0
        averaged_batches = 0

      if checkpoint_interval > 0 and current_step % checkpoint_interval == checkpoint_interval - 1:
        self._exec_with_session(lambda: manager.save())

    # Report final results.
    if averaged_batches > 0:
      avg_loss = float(avg_loss) / averaged_batches
      logger.info(
          'Ending global_step %d: Average loss %g' % (current_step, avg_loss))

    if checkpoint_interval > 0:
      self._exec_with_session(lambda: manager.save())

    time2 = time.time()
    logger.info("TIMING: model fitting took %0.3f s" % (time2 - time1))
    return avg_loss

  def fit_on_batch(self, X, y, w, variables=None, loss=None):
    """Perform a single step of training.

    Parameters
    ----------
    X: ndarray
      the inputs for the batch
    y: ndarray
      the labels for the batch
    w: ndarray
      the weights for the batch
    variables: list of tf.Variable
      the variables to train.  If None (the default), all trainable variables in
      the model are used.
    loss: function
      a function of the form f(outputs, labels, weights) that computes the loss
      for each batch.  If None (the default), the model's standard loss function
      is used.
   """
    if not self.built:
      self.build()
    dataset = NumpyDataset(X, y, w)
    return self.fit(dataset, nb_epoch=1, variables=variables, loss=loss)

  def _predict(self, generator, transformers, outputs, uncertainty):
    """
    Predict outputs for data provided by a generator.

    This is the private implementation of prediction.  Do not call it directly.
    Instead call one of the public prediction methods.

    Parameters
    ----------
    generator: generator
      this should generate batches, each represented as a tuple of the form
      (inputs, labels, weights).
    transformers: list of dc.trans.Transformers
      Transformers that the input data has been transformed by.  The output
      is passed through these transformers to undo the transformations.
    outputs: Tensor or list of Tensors
      The outputs to return.  If this is None, the model's standard prediction
      outputs will be returned.  Alternatively one or more Tensors within the
      model may be specified, in which case the output of those Tensors will be
      returned.
    uncertainty: bool
      specifies whether this is being called as part of estimating uncertainty.
      If True, it sets the training flag so that dropout will be enabled, and
      returns the values of the uncertainty outputs.
    Returns:
      a NumPy array of the model produces a single output, or a list of arrays
      if it produces multiple outputs
    """
    results = None
    variances = None
    if uncertainty:
      assert outputs is None
      if self._variance_outputs is None or len(self._variance_outputs) == 0:
        raise ValueError('This model cannot compute uncertainties')
      if len(self._variance_outputs) != len(self._prediction_outputs):
        raise ValueError(
            'The number of variances must exactly match the number of outputs')
    if tf.executing_eagerly() and outputs is not None and len(
        self.model.inputs) == 0:
      raise ValueError(
          "Cannot use 'outputs' argument in eager mode with a model that does not specify its inputs"
      )
    if isinstance(outputs, tf.Tensor):
      outputs = [outputs]
    for batch in generator:
      inputs, labels, weights = batch
      self._create_inputs(inputs)
      inputs, _, _ = self._prepare_batch((inputs, None, None))
      if tf.executing_eagerly():

        # In eager mode we invoke the model directly.

        if len(inputs) == 1:
          inputs = inputs[0]
        if outputs is not None:
          outputs = tuple(outputs)
          if outputs not in self._output_functions:
            self._output_functions[outputs] = tf.keras.backend.function(
                self.model.inputs, outputs)
          output_values = self._output_functions[outputs](inputs)
        else:
          output_values = self.model(inputs, training=False)
          if isinstance(output_values, tf.Tensor):
            output_values = [output_values]
          output_values = [t.numpy() for t in output_values]
      else:

        # In graph mode we execute the output tensors.

        if outputs is not None:
          fetches = outputs
        else:
          fetches = self._output_tensors
        feed_dict = dict(zip(self._input_placeholders, inputs))
        output_values = self.session.run(fetches, feed_dict=feed_dict)

      # Apply tranformers and record results.

      if uncertainty:
        var = [output_values[i] for i in self._variance_outputs]
        if variances is None:
          variances = [var]
        else:
          for i, t in enumerate(var):
            variances[i].append(t)
      if self._prediction_outputs is not None:
        output_values = [output_values[i] for i in self._prediction_outputs]
      if len(transformers) > 0:
        if len(output_values) > 1:
          raise ValueError(
              "predict() does not support Transformers for models with multiple outputs."
          )
        elif len(output_values) == 1:
          output_values = [undo_transforms(output_values[0], transformers)]
      if results is None:
        results = [[] for i in range(len(output_values))]
      for i, t in enumerate(output_values):
        results[i].append(t)

    # Concatenate arrays to create the final results.

    final_results = []
    final_variances = []
    for r in results:
      final_results.append(np.concatenate(r, axis=0))
    if uncertainty:
      for v in variances:
        final_variances.append(np.concatenate(v, axis=0))
      return zip(final_results, final_variances)
    # If only one output, just return array
    if len(final_results) == 1:
      return final_results[0]
    else:
      return final_results

  def predict_on_generator(self, generator, transformers=[], outputs=None):
    """
    Parameters
    ----------
    generator: generator
      this should generate batches, each represented as a tuple of the form
      (inputs, labels, weights).
    transformers: list of dc.trans.Transformers
      Transformers that the input data has been transformed by.  The output
      is passed through these transformers to undo the transformations.
    outputs: Tensor or list of Tensors
      The outputs to return.  If this is None, the model's standard prediction
      outputs will be returned.  Alternatively one or more Tensors within the
      model may be specified, in which case the output of those Tensors will be
      returned.
    Returns:
      a NumPy array of the model produces a single output, or a list of arrays
      if it produces multiple outputs
    """
    return self._predict(generator, transformers, outputs, False)

  def predict_on_batch(self, X, transformers=[], outputs=None):
    """Generates predictions for input samples, processing samples in a batch.

    Parameters
    ----------
    X: ndarray
      the input data, as a Numpy array.
    transformers: list of dc.trans.Transformers
      Transformers that the input data has been transformed by.  The output
      is passed through these transformers to undo the transformations.
    outputs: Tensor or list of Tensors
      The outputs to return.  If this is None, the model's standard prediction
      outputs will be returned.  Alternatively one or more Tensors within the
      model may be specified, in which case the output of those Tensors will be
      returned.

    Returns
    -------
    a NumPy array of the model produces a single output, or a list of arrays
    if it produces multiple outputs
    """
    dataset = NumpyDataset(X=X, y=None)
    return self.predict(dataset, transformers, outputs)

  def predict_uncertainty_on_batch(self, X, masks=50):
    """
    Predict the model's outputs, along with the uncertainty in each one.

    The uncertainty is computed as described in https://arxiv.org/abs/1703.04977.
    It involves repeating the prediction many times with different dropout masks.
    The prediction is computed as the average over all the predictions.  The
    uncertainty includes both the variation among the predicted values (epistemic
    uncertainty) and the model's own estimates for how well it fits the data
    (aleatoric uncertainty).  Not all models support uncertainty prediction.

    Parameters
    ----------
    X: ndarray
      the input data, as a Numpy array.
    masks: int
      the number of dropout masks to average over

    Returns
    -------
    for each output, a tuple (y_pred, y_std) where y_pred is the predicted
    value of the output, and each element of y_std estimates the standard
    deviation of the corresponding element of y_pred
    """
    dataset = NumpyDataset(X=X, y=None)
    return self.predict_uncertainty(dataset, masks)

  def predict(self, dataset, transformers=[], outputs=None):
    """
    Uses self to make predictions on provided Dataset object.

    Parameters
    ----------
    dataset: dc.data.Dataset
      Dataset to make prediction on
    transformers: list of dc.trans.Transformers
      Transformers that the input data has been transformed by.  The output
      is passed through these transformers to undo the transformations.
    outputs: Tensor or list of Tensors
      The outputs to return.  If this is None, the model's standard prediction
      outputs will be returned.  Alternatively one or more Tensors within the
      model may be specified, in which case the output of those Tensors will be
      returned.

    Returns
    -------
    a NumPy array of the model produces a single output, or a list of arrays
    if it produces multiple outputs
    """
    generator = self.default_generator(
        dataset, mode='predict', pad_batches=False)
    return self.predict_on_generator(generator, transformers, outputs)

  def predict_uncertainty(self, dataset, masks=50):
    """
    Predict the model's outputs, along with the uncertainty in each one.

    The uncertainty is computed as described in https://arxiv.org/abs/1703.04977.
    It involves repeating the prediction many times with different dropout masks.
    The prediction is computed as the average over all the predictions.  The
    uncertainty includes both the variation among the predicted values (epistemic
    uncertainty) and the model's own estimates for how well it fits the data
    (aleatoric uncertainty).  Not all models support uncertainty prediction.

    Parameters
    ----------
    dataset: dc.data.Dataset
      Dataset to make prediction on
    masks: int
      the number of dropout masks to average over

    Returns
    -------
    for each output, a tuple (y_pred, y_std) where y_pred is the predicted
    value of the output, and each element of y_std estimates the standard
    deviation of the corresponding element of y_pred
    """
    sum_pred = []
    sum_sq_pred = []
    sum_var = []
    for i in range(masks):
      generator = self.default_generator(
          dataset, mode='uncertainty', pad_batches=False)
      results = self._predict(generator, [], None, True)
      if len(sum_pred) == 0:
        for p, v in results:
          sum_pred.append(p)
          sum_sq_pred.append(p * p)
          sum_var.append(v)
      else:
        for j, (p, v) in enumerate(results):
          sum_pred[j] += p
          sum_sq_pred[j] += p * p
          sum_var[j] += v
    output = []
    std = []
    for i in range(len(sum_pred)):
      p = sum_pred[i] / masks
      output.append(p)
      std.append(np.sqrt(sum_sq_pred[i] / masks - p * p + sum_var[i] / masks))
    if len(output) == 1:
      return (output[0], std[0])
    else:
      return zip(output, std)

  def evaluate_generator(self,
                         generator,
                         metrics,
                         transformers=[],
                         per_task_metrics=False):
    """Evaluate the performance of this model on the data produced by a generator.

    Parameters
    ----------
    generator: generator
      this should generate batches, each represented as a tuple of the form
      (inputs, labels, weights).
    metric: deepchem.metrics.Metric
      Evaluation metric
    transformers: list of dc.trans.Transformers
      Transformers that the input data has been transformed by.  The output
      is passed through these transformers to undo the transformations.
    per_task_metrics: bool
      If True, return per-task scores.

    Returns
    -------
    dict
      Maps tasks to scores under metric.
    """
    evaluator = GeneratorEvaluator(self, generator, transformers)
    return evaluator.compute_model_performance(metrics, per_task_metrics)

  def compute_saliency(self, X):
    """Compute the saliency map for an input sample.

    This computes the Jacobian matrix with the derivative of each output element
    with respect to each input element.  More precisely,

    - If this model has a single output, it returns a matrix of shape
      (output_shape, input_shape) with the derivatives.
    - If this model has multiple outputs, it returns a list of matrices, one
      for each output.

    This method cannot be used on models that take multiple inputs.

    Parameters
    ----------
    X: ndarray
      the input data for a single sample

    Returns
    -------
    the Jacobian matrix, or a list of matrices
    """
    input_shape = X.shape
    X = np.reshape(X, [1] + list(X.shape))
    self._create_inputs([X])
    X, _, _ = self._prepare_batch(([X], None, None))
    if tf.executing_eagerly():
      # In eager mode we use a GradientTape to compute gradients.

      X = tf.constant(X[0])
      with tf.GradientTape(
          persistent=True, watch_accessed_variables=False) as tape:
        tape.watch(X)
        outputs = self.model(X)
        if isinstance(outputs, tf.Tensor):
          outputs = [outputs]
        final_result = []
        for output in outputs:
          output_shape = tuple(output.shape.as_list()[1:])
          output = tf.reshape(output, [-1])
          result = []
          for i in range(output.shape[0]):
            result.append(tape.gradient(output[i], X))
          final_result.append(
              tf.reshape(tf.stack(result), output_shape + input_shape).numpy())
    else:
      # In graph mode we use tf.gradients().

      def jacobian(y, x):
        # Adapted from https://github.com/tensorflow/tensorflow/issues/675#issuecomment-319891923.
        y = tf.reshape(tf.convert_to_tensor(y)[0], [-1])
        n = y.shape[0]
        loop_vars = [
            tf.constant(0, tf.int32),
            tf.TensorArray(tf.float32, size=n)
        ]
        _, jacobian = tf.while_loop(
            lambda j, _: j < n,
            lambda j, result: (j + 1, result.write(j, tf.gradients(y[j], x))),
            loop_vars)
        return jacobian.stack()

      grads = [
          jacobian(self._output_tensors[i], self._input_placeholders[0])
          for i in self._prediction_outputs
      ]
      feed_dict = {self._input_placeholders[0]: X[0]}
      result = self.session.run(grads, feed_dict=feed_dict)
      output_shapes = [
          tuple(o.shape.as_list()[1:]) for o in self._output_tensors
      ]
      final_result = [
          x.reshape(s + input_shape) for x, s in zip(result, output_shapes)
      ]
    if len(final_result) == 1:
      return final_result[0]
    return final_result

  def _prepare_batch(self, batch):
    inputs, labels, weights = batch
    inputs = [
        x if x.dtype == t else x.astype(t)
        for x, t in zip(inputs, self._input_dtypes)
    ]
    if labels is not None:
      labels = [
          x if x.dtype == t else x.astype(t)
          for x, t in zip(labels, self._label_dtypes)
      ]
    if weights is not None:
      weights = [
          x if x.dtype == t else x.astype(t)
          for x, t in zip(weights, self._weights_dtypes)
      ]
    for i in range(len(inputs)):
      shape = inputs[i].shape
      dims = len(shape)
      expected_dims = len(self._input_shapes[i])
      if dims < expected_dims:
        inputs[i] = inputs[i].reshape(shape + (1,) * (expected_dims - dims))
      elif dims > expected_dims and all(d == 1 for d in shape[expected_dims:]):
        inputs[i] = inputs[i].reshape(shape[:expected_dims])
    return (inputs, labels, weights)

  def default_generator(self,
                        dataset,
                        epochs=1,
                        mode='fit',
                        deterministic=True,
                        pad_batches=True):
    """Create a generator that iterates batches for a dataset.

    Subclasses may override this method to customize how model inputs are
    generated from the data.

    Parameters
    ----------
    dataset: Dataset
      the data to iterate
    epochs: int
      the number of times to iterate over the full dataset
    mode: str
      allowed values are 'fit' (called during training), 'predict' (called
      during prediction), and 'uncertainty' (called during uncertainty
      prediction)
    deterministic: bool
      whether to iterate over the dataset in order, or randomly shuffle the
      data for each epoch
    pad_batches: bool
      whether to pad each batch up to this model's preferred batch size

    Returns
    -------
    a generator that iterates batches, each represented as a tuple of lists:
    ([inputs], [outputs], [weights])
    """
    for epoch in range(epochs):
      for (X_b, y_b, w_b, ids_b) in dataset.iterbatches(
          batch_size=self.batch_size,
          deterministic=deterministic,
          pad_batches=pad_batches):
        yield ([X_b], [y_b], [w_b])

  def save_checkpoint(self, max_checkpoints_to_keep=5, model_dir=None):
    """Save a checkpoint to disk.

    Usually you do not need to call this method, since fit() saves checkpoints
    automatically.  If you have disabled automatic checkpointing during fitting,
    this can be called to manually write checkpoints.

    Parameters
    ----------
    max_checkpoints_to_keep: int
      the maximum number of checkpoints to keep.  Older checkpoints are discarded.
    model_dir: str, default None
      Model directory to save checkpoint to. If None, revert to self.model_dir
    """
    self._ensure_built()
    if model_dir is None:
      model_dir = self.model_dir
    if not os.path.exists(model_dir):
      os.makedirs(model_dir)
    manager = tf.train.CheckpointManager(self._checkpoint, model_dir,
                                         max_checkpoints_to_keep)
    self._exec_with_session(lambda: manager.save())

  def _exec_with_session(self, f):
    if tf.executing_eagerly():
      f()
    else:
      with self.session.as_default():
        f()

  def get_checkpoints(self, model_dir=None):
    """Get a list of all available checkpoint files.

    Parameters
    ----------
    model_dir: str, default None
      Directory to get list of checkpoints from. Reverts to self.model_dir if None

    """
    if model_dir is None:
      model_dir = self.model_dir
    return tf.train.get_checkpoint_state(model_dir).all_model_checkpoint_paths

<<<<<<< HEAD
  def restore(self, checkpoint=None, model_dir=None, session=None):
=======
  def restore(self, checkpoint=None, model_dir=None):
>>>>>>> a78dae5b
    """Reload the values of all variables from a checkpoint file.

    Parameters
    ----------
    checkpoint: str
      the path to the checkpoint file to load.  If this is None, the most recent
      checkpoint will be chosen automatically.  Call get_checkpoints() to get a
      list of all available checkpoints.
    model_dir: str, default None
      Directory to restore checkpoint from. If None, use self.model_dir.
    """
    self._ensure_built()
    if model_dir is None:
      model_dir = self.model_dir
    if checkpoint is None:
      checkpoint = tf.train.latest_checkpoint(model_dir)
    if checkpoint is None:
      raise ValueError('No checkpoint found')
    if tf.executing_eagerly():
      self._checkpoint.restore(checkpoint)
    else:
      if session is None:
        session = self.session
      self._checkpoint.restore(checkpoint).run_restore_ops(session)

  def get_global_step(self):
    """Get the number of steps of fitting that have been performed."""
    if tf.executing_eagerly():
      return int(self._global_step)
    return self._global_step.eval(session=self.session)

  def default_assignment_map(self, source_model, include_top=True, **kwargs):
    """
    Creates a default assignment map between layers of source and current model.
    This is used only when a custom assignment map is missing.

    Parameters
    ----------
    source_model: dc.models.KerasModel
        Source model to copy variable values from.
    include_top: bool, default True
        if true, copies the last dense layer
    """
    assignment_map = {}

    for idx, layer in enumerate(source_model.model.layers[:-1]):
      assignment_map[layer] = self.model.layers[idx]
    if include_top:
      assignment_map[source_model.model.layers[-1]] = self.model.layers[-1]

    return assignment_map

  def load_from_pretrained(self,
                           source_model,
                           assignment_map=None,
                           checkpoint=None,
                           model_dir=None,
                           include_top=True,
                           **kwargs):
    """Loads a set of layer weights from a pretrained model. The method takes in
    a source model and an assignment map, and several other optional arguments.
    The assignment map is a dictionary between the layers of the source model
    and the layers in the current model, whose weights we want to copy over. If
    an assignment map is not supplied, a default assignment map is generated,
    which assumes the architecture has a Dense layer as its last layer and can be
    included by setting include_top to True. The default assignment map allows
    applying an existing trained model to a different multi-task setting involving
    the same model or to a different task like classification from regression or
    vice-versa.

    Parameters
    ----------
    assignment_map: Dict, default None
      Dictionary containing layer mapping between source and current model layers
    checkpoint: str, default None
      the path to the checkpoint file to load.  If this is None, the most recent
      checkpoint will be chosen automatically.  Call get_checkpoints() to get a
      list of all available checkpoints.
    model_dir: str, default None
      Restore model from custom model directory if needed
    include_top: bool, default True
        if true, copies the last dense layer. Used only when assignment map is None
    """
    self._ensure_built()
    if assignment_map is None:
      assignment_map = self.default_assignment_map(
          source_model=source_model, include_top=include_top)

    self._assign_ops = []
    if tf.executing_eagerly():
      source_model.restore(model_dir=model_dir, checkpoint=checkpoint)
      for source_layer, dest_layer in assignment_map.items():
        dest_vars = dest_layer.trainable_variables
        dest_layer.set_weights(source_layer.get_weights())
    else:
      source_model.restore(
          model_dir=model_dir, checkpoint=checkpoint, session=self.session)
      with self.session.as_default():
        for source_layer, dest_layer in assignment_map.items():
          dest_vars = dest_layer.trainable_variables
          dest_layer.set_weights(source_layer.get_weights())

    self._initialized_vars.update(set(dest_vars))


class _StandardLoss(object):
  """The implements the loss function for models that use a dc.models.losses.Loss."""

  def __init__(self, model, loss):
    self.model = model
    self.loss = loss

  def __call__(self, outputs, labels, weights):
    if len(outputs) != 1 or len(labels) != 1 or len(weights) != 1:
      raise ValueError(
          "Loss functions expects exactly one each of outputs, labels, and weights"
      )
    losses = self.loss(outputs[0], labels[0])
    w = weights[0]
    if len(w.shape) < len(losses.shape):
      if isinstance(w, tf.Tensor):
        shape = tuple(w.shape.as_list())
      else:
        shape = w.shape
      shape = tuple(-1 if x is None else x for x in shape)
      w = tf.reshape(w, shape + (1,) * (len(losses.shape) - len(w.shape)))

    loss = losses * w
    return tf.reduce_mean(loss) + sum(self.model.losses)<|MERGE_RESOLUTION|>--- conflicted
+++ resolved
@@ -947,11 +947,7 @@
       model_dir = self.model_dir
     return tf.train.get_checkpoint_state(model_dir).all_model_checkpoint_paths
 
-<<<<<<< HEAD
   def restore(self, checkpoint=None, model_dir=None, session=None):
-=======
-  def restore(self, checkpoint=None, model_dir=None):
->>>>>>> a78dae5b
     """Reload the values of all variables from a checkpoint file.
 
     Parameters
@@ -962,6 +958,8 @@
       list of all available checkpoints.
     model_dir: str, default None
       Directory to restore checkpoint from. If None, use self.model_dir.
+    session: tf.Session(), default None
+      Session to run restore ops under. If None, self.session is used.
     """
     self._ensure_built()
     if model_dir is None:
