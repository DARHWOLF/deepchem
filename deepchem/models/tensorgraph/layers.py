--- conflicted
+++ resolved
@@ -1222,9 +1222,6 @@
     return out_tensor
 
 
-<<<<<<< HEAD
-class MaxPool2D(Layer):
-=======
 class Conv3D(Layer):
   """A 3D convolution on the input.
 
@@ -1305,8 +1302,7 @@
     return out_tensor
 
 
-class MaxPool(Layer):
->>>>>>> 67f76300
+class MaxPool2D(Layer):
 
   def __init__(self,
                ksize=[1, 2, 2, 1],
