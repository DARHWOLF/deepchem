--- conflicted
+++ resolved
@@ -330,14 +330,9 @@
             self.mask_rate = mask_rate
             self.edge_mask_loss = GraphEdgeMaskingLoss()._create_pytorch_loss()
         elif task == "infomax":
-<<<<<<< HEAD
             self.graph_infomax_loss = DeepGraphInfomaxLoss()._create_pytorch_loss()
         elif task == "context_pred":
             self.context_size = context_size
-=======
-            self.graph_infomax_loss = DeepGraphInfomaxLoss(
-            )._create_pytorch_loss()
->>>>>>> c4e1d616
 
         self.graph_pooling = graph_pooling
         self.dropout = dropout
