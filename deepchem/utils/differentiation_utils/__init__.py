try:
    from deepchem.utils.differentiation_utils.editable_module import EditableModule

    from deepchem.utils.differentiation_utils.bcast import normalize_bcast_dims
    from deepchem.utils.differentiation_utils.bcast import get_bcasted_dims
    from deepchem.utils.differentiation_utils.bcast import match_dim

<<<<<<< HEAD
    from deepchem.utils.differentiation_utils.linop import LinearOperator
=======
    from deepchem.utils.differentiation_utils.misc import set_default_option
    from deepchem.utils.differentiation_utils.misc import get_and_pop_keys
    from deepchem.utils.differentiation_utils.misc import get_method
    from deepchem.utils.differentiation_utils.misc import dummy_context_manager
    from deepchem.utils.differentiation_utils.misc import assert_runtime
>>>>>>> ee2e443b
except:
    pass<|MERGE_RESOLUTION|>--- conflicted
+++ resolved
@@ -5,14 +5,12 @@
     from deepchem.utils.differentiation_utils.bcast import get_bcasted_dims
     from deepchem.utils.differentiation_utils.bcast import match_dim
 
-<<<<<<< HEAD
     from deepchem.utils.differentiation_utils.linop import LinearOperator
-=======
+
     from deepchem.utils.differentiation_utils.misc import set_default_option
     from deepchem.utils.differentiation_utils.misc import get_and_pop_keys
     from deepchem.utils.differentiation_utils.misc import get_method
     from deepchem.utils.differentiation_utils.misc import dummy_context_manager
     from deepchem.utils.differentiation_utils.misc import assert_runtime
->>>>>>> ee2e443b
 except:
     pass